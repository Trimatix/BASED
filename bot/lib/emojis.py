--- conflicted
+++ resolved
@@ -255,11 +255,7 @@
 
 
     @classmethod
-<<<<<<< HEAD
-    def fromUninitialized(cls, e : UninitializedBasedEmoji, rejectInvalid=True) -> BasedEmoji:
-=======
     def fromUninitialized(cls, e: UninitializedBasedEmoji, rejectInvalid=True) -> BasedEmoji:
->>>>>>> 8501930f
         """Construct a BasedEmoji object from an UninitializedBasedEmoji object.
 
         :param UninitializedBasedEmoji e: The emoji to initialize
