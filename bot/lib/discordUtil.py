from __future__ import annotations
from typing import Union, TYPE_CHECKING, Tuple, Dict
if TYPE_CHECKING:
    from discord import Member, Guild, Message

from . import stringTyping, emojis, exceptions
from .. import botState
from discord import Embed, Colour, HTTPException, Forbidden, RawReactionActionEvent, Reaction, User
from discord import DMChannel, GroupChannel, TextChannel
import random
from ..cfg import cfg
import asyncio
import inspect


def getMemberFromRef(uRef: str, dcGuild: Guild) -> Union[Member, None]:
    """Attempt to find a member of a given discord guild object from a string or integer.
    uRef can be one of:
    - A user mention <@123456> or <@!123456>
    - A user ID 123456
    - A user name Carl
    - A user name and discriminator Carl#0324

    If the passed user reference is none of the above, or a matching user cannot be found in the requested guild,
    None is returned.

    :param str uRef: A string or integer indentifying a user within dcGuild either by mention, ID, name,
                    or name and discriminator
    :param discord.Guild dcGuild: A discord.guild in which to search for a member matching uRef
    :return: Either discord.member of a member belonging to dcGuild and matching uRef, or None if uRef is invalid
                or no matching user could be found
    :rtype: discord.Member or None
    """
    # Handle user mentions
    if stringTyping.isMention(uRef):
        return dcGuild.get_member(int(uRef.lstrip("<@!").rstrip(">")))
    # Handle IDs
    elif stringTyping.isInt(uRef):
        userAttempt = dcGuild.get_member(int(uRef))
        # handle the case where uRef may be the username (without discrim) of a user whose name consists only of digits.
        if userAttempt is not None:
            return userAttempt
    # Handle user names and user name+discrim combinations
    return dcGuild.get_member_named(uRef)


def makeEmbed(titleTxt: str = "", desc: str = "", col: Colour = Colour.blue(), footerTxt: str = "", footerIcon: str = "",
              img: str = "", thumb: str = "", authorName: str = "", icon: str = "") -> Embed:
    """Factory function building a simple discord embed from the provided arguments.

    :param str titleTxt: The title of the embed (Default "")
    :param str desc: The description of the embed; appears at the top below the title (Default "")
    :param discord.Colour col: The colour of the side strip of the embed (Default discord.Colour.blue())
    :param str footerTxt: Secondary description appearing at the bottom of the embed (Default "")
    :param str footerIcon: small Image appearing to the left of the footer text (Default "")
    :param str img: Large icon appearing as the content of the embed, left aligned like a field (Default "")
    :param str thumb: larger image appearing to the right of the title (Default "")
    :param str authorName: Secondary title for the embed (Default "")
    :param str icon: smaller image to the left of authorName. AuthorName is required for this to be displayed. (Default "")
    :return: a new discord embed as described in the given parameters
    :rtype: discord.Embed
    """
    embed = Embed(title=titleTxt, description=desc, colour=col)
    if footerTxt != "":
        embed.set_footer(text=footerTxt, icon_url=footerIcon)
    embed.set_image(url=img)
    if thumb != "":
        embed.set_thumbnail(url=thumb)
    if icon != "":
        embed.set_author(name=authorName, icon_url=icon)
    return embed


async def startLongProcess(message: Message):
    """Indicates that a long process is starting, by adding a reaction to the given message.

    :param discord.Message message: The message to react to
    """
    try:
        await message.add_reaction(cfg.defaultEmojis.longProcess.sendable)
    except (HTTPException, Forbidden):
        pass


async def endLongProcess(message: Message):
    """Indicates that a long process has finished, by removing a reaction from the given message.

    :param discord.Message message: The message to remove the reaction from
    """
    try:
        await message.remove_reaction(cfg.defaultEmojis.longProcess.sendable, botState.client.user)
    except (HTTPException, Forbidden):
        pass


async def reactionFromRaw(payload: RawReactionActionEvent) -> Tuple[Message, Union[User, Member], emojis.BasedEmoji]:
    """Retrieve complete Reaction and user info from a RawReactionActionEvent payload.

    :param RawReactionActionEvent payload: Payload describing the reaction action
    :return: The message whose reactions changed, the user who completed the action, and the emoji that changed.
    :rtype: Tuple[Message, Union[User, Member], BasedEmoji]
    """
    emoji = None
    user = None
    message = None

    if payload.member is None:
        # Get the channel containing the reacted message
        if payload.guild_id is None:
            channel = botState.client.get_channel(payload.channel_id)
        else:
            guild = botState.client.get_guild(payload.guild_id)
            if guild is None:
                return None, None, None
            channel = guild.get_channel(payload.channel_id)

        # Individual handling for each channel type for efficiency
        if isinstance(channel, DMChannel):
            if channel.recipient.id == payload.user_id:
                user = channel.recipient
            else:
                user = channel.me

        elif isinstance(channel, GroupChannel):
            # Group channels should be small and far between, so iteration is fine here.
            for currentUser in channel.recipients:
                if currentUser.id == payload.user_id:
                    user = currentUser
                if user is None:
                    user = channel.me

        # Guild text channels
        elif isinstance(channel, TextChannel):
            user = channel.guild.get_member(payload.user_id)
            if user is None:
                user = await channel.guild.fetch_member(payload.user_id)
                if user is None:
                    return None, None, None

        else:
            return None, None, None

        # Fetch the reacted message (api call)
        message = await channel.fetch_message(payload.message_id)

    # If a reacting member was given, the guild can be inferred from the member.
    else:
        user = payload.member
        message = await payload.member.guild.get_channel(payload.channel_id).fetch_message(payload.message_id)

    if message is None:
        return None, None, None

    # Convert reacted emoji to BasedEmoji
    try:
        emoji = emojis.BasedEmoji.fromPartial(payload.emoji, rejectInvalid=True)
    except exceptions.UnrecognisedCustomEmoji:
        return None, None, None

    return message, user, emoji


<<<<<<< HEAD
async def sendDM(text, user, owningMsg, exceptOnFail=False, reactOnDM=True, embed=None):
    sendChannel = None
    sendDM = True

    if user.dm_channel is None:
        await user.create_dm()
    sendChannel = user.dm_channel
    
    if owningMsg is not None and sendChannel == owningMsg.channel:
        sendDM = False
    
    dmMsg = None
    
    try:
        dmMsg = await sendChannel.send(text, embed=embed)

    except Forbidden as e:
        if exceptOnFail:
            raise e
        await owningMsg.channel.send(":x: I can't DM you, " + user.display_name + "! Please enable DMs from users who are not friends.")
    else:
        if sendDM and reactOnDM:
            await owningMsg.add_reaction(cfg.defaultEmojis.dmSent.sendable)

    return dmMsg


async def clientMultiWaitFor(eventTypes, timeout, check=None):
    if check is not None:
        done, pending = await asyncio.wait([
                        botState.client.wait_for(eventType, check=check) for eventType in eventTypes
                    ], return_when=asyncio.FIRST_COMPLETED, timeout=timeout)
    else:
        done, pending = await asyncio.wait([
                        botState.client.wait_for(eventType) for eventType in eventTypes
                    ], return_when=asyncio.FIRST_COMPLETED, timeout=timeout)

    stuff = done.pop().result()

    for future in done:
        # If any exception happened in any other done tasks
        # we don't care about the exception, but don't want the noise of
        # non-retrieved exceptions
        future.exception()

    for future in pending:
        future.cancel()  # we don't need these anymore

    return stuff


# async def checkableClientMultiWaitFor(eventTypes, check, timeout):
#     iscoro = inspect.iscoroutinefunction(check)
#     stuff = await clientMultiWaitFor(eventTypes, timeout)
#     while not (await check(stuff) if iscoro else check(stuff)):
#         stuff = await clientMultiWaitFor(eventTypes, timeout)
    
#     return stuff
=======
def messageArgsFromStr(msgStr: str) -> Dict[str, Union[str, Embed]]:
    """Transform a string description of the arguments to pass to a discord.Message constructor into type-correct arguments.

    To specify message content, simply place it at the beginning of msgStr.
    To specify an embed, give the kwarg embed=
        To give kwargs for the embed, give the kwarg name, an equals sign, then value of the kwarg encased in single quotes.

        Use makeEmbed-compliant kwarg names as follows:
            titleTxt for the embed title
            desc for the embed description
            footerTxt for the text content of the footer
            footerIcon for the URL to the image to display to the left of footerTxt
            thumb for the URL to the image to display in the top right of the embed
            img for the URL to the image to display in the main embed content
            authorName for smaller text to display in place of the title 
            icon for the URL to the image to display to the left of authorName
        
        To give fields for the embed, give field names and values separated by a new line.
        {NL} in any field will be replaced with a new line.

    :param str msgStr: A string description of the message args to create, as defined above
    :return: The message content from msgStr, and an embed as described by the kwargs and fields in msgStr.
    :rtype: Dict[str, Union[str, Embed]]
    """
    msgEmbed = None

    try:
        embedIndex = msgStr.index("embed=")
    except ValueError:
        msgText = msgStr
    else:
        msgText, msgStr = msgStr[:embedIndex], msgStr[embedIndex + len("embed="):]

        embedKwargs = { "titleTxt":     "",
                        "desc":         "",
                        "footerTxt":    "",
                        "footerIcon":   "",
                        "thumb":        "",
                        "img":          "",
                        "authorName":   "",
                        "icon":         ""}

        for argName in embedKwargs:
            try:
                startStr = argName + "='"
                startIndex = msgStr.index(startStr) + len(startStr)
                endIndex = startIndex + \
                    msgStr[msgStr.index(startStr) + len(startStr):].index("'")
                embedKwargs[argName] = msgStr[startIndex:endIndex]
                msgStr = msgStr[endIndex + 2:]
            except ValueError:
                pass
            
        msgEmbed = makeEmbed(**embedKwargs)

        try:
            msgStr.index('\n')
            fieldsExist = True
        except ValueError:
            fieldsExist = False
        while fieldsExist:
            nextNL = msgStr.index('\n')
            try:
                closingNL = nextNL + msgStr[nextNL + 1:].index('\n')
            except ValueError:
                fieldsExist = False
            else:
                msgEmbed.add_field(name=msgStr[:nextNL].replace("{NL}", "\n"),
                                            value=msgStr[nextNL + 1:closingNL + 1].replace("{NL}", "\n"),
                                            inline=False)
                msgStr = msgStr[closingNL + 2:]

            if not fieldsExist:
                msgEmbed.add_field(name=msgStr[:nextNL].replace("{NL}", "\n"),
                                            value=msgStr[nextNL + 1:].replace("{NL}", "\n"),
                                            inline=False)

    return {"content": msgText, "embed": msgEmbed}
>>>>>>> 8501930f
<|MERGE_RESOLUTION|>--- conflicted
+++ resolved
@@ -160,7 +160,6 @@
     return message, user, emoji
 
 
-<<<<<<< HEAD
 async def sendDM(text, user, owningMsg, exceptOnFail=False, reactOnDM=True, embed=None):
     sendChannel = None
     sendDM = True
@@ -219,7 +218,6 @@
 #         stuff = await clientMultiWaitFor(eventTypes, timeout)
     
 #     return stuff
-=======
 def messageArgsFromStr(msgStr: str) -> Dict[str, Union[str, Embed]]:
     """Transform a string description of the arguments to pass to a discord.Message constructor into type-correct arguments.
 
@@ -297,5 +295,4 @@
                                             value=msgStr[nextNL + 1:].replace("{NL}", "\n"),
                                             inline=False)
 
-    return {"content": msgText, "embed": msgEmbed}
->>>>>>> 8501930f
+    return {"content": msgText, "embed": msgEmbed}