from __future__ import annotations

from discord import Guild

from .. import botState, lib
from ..baseClasses import serializable
from ..cfg import cfg
from ..game import sdbGame, sdbDeck
from ..reactionMenus import SDBSignupMenu


class BasedGuild(serializable.Serializable):
    """A class representing a guild in discord, and storing extra bot-specific information about it.

    :var id: The ID of the guild, directly corresponding to a discord guild's ID.
    :vartype id: int
    :var dcGuild: This guild's corresponding discord.Guild object
    :vartype dcGuild: discord.Guild
    """

<<<<<<< HEAD
    def __init__(self, id : int, dcGuild: Guild, commandPrefix : str = cfg.defaultCommandPrefix, runningGames = {}, decks = {}, modRoleID = -1):
=======
    def __init__(self, id: int, dcGuild: Guild, commandPrefix: str = cfg.defaultCommandPrefix):
>>>>>>> 8501930f
        """
        :param int id: The ID of the guild, directly corresponding to a discord guild's ID.
        :param discord.Guild guild: This guild's corresponding discord.Guild object
        """

        if not isinstance(dcGuild, Guild):
            raise lib.exceptions.NoneDCGuildObj("Given dcGuild of type '" + dcGuild.__class__.__name__ + \
                                                "', expecting discord.Guild")

        self.id = id
        self.dcGuild = dcGuild
        if not commandPrefix:
            raise ValueError("Empty command prefix provided")
        self.commandPrefix = commandPrefix
        self.runningGames = runningGames
        self.decks = decks
        self.activeDecks = {}
        self.modRoleID = modRoleID
        self.modRole = None


    async def startGameSignups(self, owner, channel, deckName, expansionNames, rounds):
        if deckName not in self.decks:
            raise NameError("Unknown deck name: " + deckName)

        if channel.guild.id != self.id:
            raise RuntimeError("Attempted to start a game in a channel not owned by this guild: " + channel.name + "#" + str(channel.id))

        if channel in self.runningGames:
            raise ValueError("Attempted to start a game in a channel which aleady contains a running game: " + channel.name + "#" + str(channel.id))

        if deckName in self.activeDecks:
            gameDeck = self.activeDecks[deckName]
        else:
            gameDeck = sdbDeck.SDBDeck(self.decks[deckName]["meta_path"])

        self.runningGames[channel] = sdbGame.SDBGame(owner, gameDeck, expansionNames, channel, rounds)

        signupMsg = await channel.send("​")
        signupMenu = SDBSignupMenu.SDBSignupMenu(signupMsg, self.runningGames[channel], lib.timeUtil.timeDeltaFromDict(cfg.timeouts.gameJoinMenu))
        botState.reactionMenusDB[signupMsg.id] = signupMenu
        await signupMenu.updateMessage()
        self.decks[deckName]["plays"] += 1


    def toDict(self, **kwargs) -> dict:
        """Serialize this BasedGuild into dictionary format to be saved to file.

        :return: A dictionary containing all information needed to reconstruct this BasedGuild
        :rtype: dict
        """
<<<<<<< HEAD
        return {"commandPrefix" : self.commandPrefix, "decks": self.decks, "modRoleID": self.modRole.id if self.modRole is not None else -1}
=======
        return {"commandPrefix": self.commandPrefix}
>>>>>>> 8501930f


    @classmethod
    def fromDict(cls, guildDict: dict, **kwargs) -> BasedGuild:
        """Factory function constructing a new BasedGuild object from the information
        in the provided guildDict - the opposite of BasedGuild.toDict

        :param int id: The discord ID of the guild
        :param dict guildDict: A dictionary containing all information required to build the BasedGuild object
        :return: A BasedGuild according to the information in guildDict
        :rtype: BasedGuild
        """
        if "id" not in kwargs:
            raise NameError("Required kwarg missing: id")
        guildID = kwargs["id"]

        dcGuild = botState.client.get_guild(guildID)
        if not isinstance(dcGuild, Guild):
            raise lib.exceptions.NoneDCGuildObj("Could not get guild object for id " + str(guildID))

        if "commandPrefix" in guildDict:
<<<<<<< HEAD
            return BasedGuild(id, dcGuild, commandPrefix=guildDict["commandPrefix"], decks=guildDict["decks"] if "decks" in guildDict else {}, modRoleID=guildDict["modRoleID"] if "modRoleID" in guildDict else -1)
        return BasedGuild(id, dcGuild, decks=guildDict["decks"] if "decks" in guildDict else {}, modRoleID=guildDict["modRoleID"] if "modRoleID" in guildDict else -1)
=======
            return BasedGuild(guildID, dcGuild, commandPrefix=guildDict["commandPrefix"])
        return BasedGuild(guildID, dcGuild)
>>>>>>> 8501930f
<|MERGE_RESOLUTION|>--- conflicted
+++ resolved
@@ -18,11 +18,7 @@
     :vartype dcGuild: discord.Guild
     """
 
-<<<<<<< HEAD
     def __init__(self, id : int, dcGuild: Guild, commandPrefix : str = cfg.defaultCommandPrefix, runningGames = {}, decks = {}, modRoleID = -1):
-=======
-    def __init__(self, id: int, dcGuild: Guild, commandPrefix: str = cfg.defaultCommandPrefix):
->>>>>>> 8501930f
         """
         :param int id: The ID of the guild, directly corresponding to a discord guild's ID.
         :param discord.Guild guild: This guild's corresponding discord.Guild object
@@ -74,11 +70,7 @@
         :return: A dictionary containing all information needed to reconstruct this BasedGuild
         :rtype: dict
         """
-<<<<<<< HEAD
         return {"commandPrefix" : self.commandPrefix, "decks": self.decks, "modRoleID": self.modRole.id if self.modRole is not None else -1}
-=======
-        return {"commandPrefix": self.commandPrefix}
->>>>>>> 8501930f
 
 
     @classmethod
@@ -100,10 +92,5 @@
             raise lib.exceptions.NoneDCGuildObj("Could not get guild object for id " + str(guildID))
 
         if "commandPrefix" in guildDict:
-<<<<<<< HEAD
             return BasedGuild(id, dcGuild, commandPrefix=guildDict["commandPrefix"], decks=guildDict["decks"] if "decks" in guildDict else {}, modRoleID=guildDict["modRoleID"] if "modRoleID" in guildDict else -1)
-        return BasedGuild(id, dcGuild, decks=guildDict["decks"] if "decks" in guildDict else {}, modRoleID=guildDict["modRoleID"] if "modRoleID" in guildDict else -1)
-=======
-            return BasedGuild(guildID, dcGuild, commandPrefix=guildDict["commandPrefix"])
-        return BasedGuild(guildID, dcGuild)
->>>>>>> 8501930f
+        return BasedGuild(id, dcGuild, decks=guildDict["decks"] if "decks" in guildDict else {}, modRoleID=guildDict["modRoleID"] if "modRoleID" in guildDict else -1)