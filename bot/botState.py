class ShutDownState:
    restart = 0
    shutdown = 1
    update = 2


client = None
<<<<<<< HEAD
httpClient = None
=======
shutdown = ShutDownState.restart
>>>>>>> 8501930f

usersDB = None
guildsDB = None
reactionMenusDB = None

dbSaveTT = None
updatesCheckTT = None

taskScheduler = None
logger = None<|MERGE_RESOLUTION|>--- conflicted
+++ resolved
@@ -5,11 +5,8 @@
 
 
 client = None
-<<<<<<< HEAD
 httpClient = None
-=======
 shutdown = ShutDownState.restart
->>>>>>> 8501930f
 
 usersDB = None
 guildsDB = None
