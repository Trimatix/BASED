--- conflicted
+++ resolved
@@ -16,22 +16,12 @@
 client: "BasedClient" = None
 shutdown: ShutDownState = ShutDownState.restart
 
-<<<<<<< HEAD
-reactionMenusDB = None
-=======
 usersDB: "UserDB" = None
 guildsDB: "GuildDB" = None
 reactionMenusDB: "ReactionMenuDB" = None
->>>>>>> 5e5464eb
 
 dbSaveTT: "TimedTask" = None
 updatesCheckTT: "TimedTask" = None
 
-<<<<<<< HEAD
-updatesCheckTT = None
-
-taskScheduler = None
-=======
 taskScheduler: "TimedTaskHeap" = None
-logger: "Logger" = None
->>>>>>> 5e5464eb
+logger: "Logger" = None