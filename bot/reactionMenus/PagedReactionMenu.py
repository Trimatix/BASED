from datetime import datetime
from ..users import basedUser
from . import ReactionMenu, expiryFunctions
from discord import Message, Member, Role, Embed, Colour
from .. import lib, botState
from typing import Dict, List
from ..scheduling import TimedTask
from ..cfg import cfg
import asyncio


async def menuJumpToPage(data : dict):
    await botState.reactionMenusDB[data["menuID"]].jumpToPage(data["pageNum"])


class PagedReactionMenu(ReactionMenu.ReactionMenu):
    """A reaction menu that, instead of taking a list of options, takes a list of pages of options.
    """
    saveable = False
    
    def __init__(self, msg : Message, pages : Dict[Embed, Dict[lib.emojis.BasedEmoji, ReactionMenu.ReactionMenuOption]] = {}, 
                    timeout : TimedTask.TimedTask = None, targetMember : Member = None, targetRole : Role = None, owningBasedUser : basedUser.BasedUser = None,
                    noCancel : bool = False, anon: bool = False):
        """
        :param discord.Message msg: the message where this menu is embedded
        :param pages: A dictionary associating embeds with pages, where each page is a dictionary storing all options on that page and their behaviour (Default {})
        :type pages: dict[Embed, dict[lib.emojis.BasedEmoji, ReactionMenuOption]]
        :param TimedTask timeout: The TimedTask responsible for expiring this menu (Default None)
        :param discord.Member targetMember: The only discord.Member that is able to interact with this menu. All other reactions are ignored (Default None)
        :param discord.Role targetRole: In order to interact with this menu, users must possess this role. All other reactions are ignored (Default None)
        :param BasedUser owningBasedUser: The user who initiated this menu. No built in behaviour. (Default None)
        """
        super().__init__(msg, anon=anon)

        self.pages = pages
        self.msg = msg
        self.currentPageNum = 0
        self.currentPage = None
        self.currentPageControls = {}
        self.timeout = timeout
        self.targetMember = targetMember
        self.targetRole = targetRole
        self.owningBasedUser = owningBasedUser

<<<<<<< HEAD
        nextOption = ReactionMenu.NonSaveableReactionMenuOption("Next Page", cfg.defaultNextEmoji, self.nextPage, None)
        prevOption = ReactionMenu.NonSaveableReactionMenuOption("Previous Page", cfg.defaultPreviousEmoji, self.previousPage, None)

        self.firstPageControls = {  cfg.defaultNextEmoji:      nextOption}

        self.midPageControls = {    cfg.defaultNextEmoji:      nextOption,
                                    cfg.defaultPreviousEmoji:  prevOption}

        self.lastPageControls = {   cfg.defaultPreviousEmoji:  prevOption}

        self.onePageControls = {}

        if not noCancel:
            cancelOption = ReactionMenu.NonSaveableReactionMenuOption("Close Menu", cfg.defaultCancelEmoji, self.delete, None)
            for optionsDict in [self.firstPageControls, self.midPageControls, self.lastPageControls, self.onePageControls]:
                optionsDict[cfg.defaultCancelEmoji] = cancelOption
=======
        nextOption = ReactionMenu.NonSaveableReactionMenuOption("Next Page", cfg.defaultEmojis.next, self.nextPage, None)
        prevOption = ReactionMenu.NonSaveableReactionMenuOption("Previous Page", cfg.defaultEmojis.previous, self.previousPage, None)
        cancelOption = ReactionMenu.NonSaveableReactionMenuOption("Close Menu", cfg.defaultEmojis.cancel, self.delete, None)

        self.firstPageControls = {  cfg.defaultEmojis.cancel:    cancelOption,
                                    cfg.defaultEmojis.next:      nextOption}

        self.midPageControls = {    cfg.defaultEmojis.cancel:    cancelOption,
                                    cfg.defaultEmojis.next:      nextOption,
                                    cfg.defaultEmojis.previous:  prevOption}

        self.lastPageControls = {   cfg.defaultEmojis.cancel:    cancelOption,
                                    cfg.defaultEmojis.previous:  prevOption}

        self.onePageControls = {    cfg.defaultEmojis.cancel:    cancelOption}
>>>>>>> d1176602

        if len(self.pages) == 1:
            self.currentPageControls = self.onePageControls
        self.updateCurrentPage()


    def getMenuEmbed(self) -> Embed:
        """Generate the discord.Embed representing the reaction menu, and that
        should be embedded into the menu's message.
        This will usually contain a short description of the menu, its options, and its expiry time.

        :return: A discord.Embed representing the menu and its options
        :rtype: discord.Embed 
        """
        return self.currentPage


    def updateCurrentPage(self):
        self.currentPage = list(self.pages.keys())[self.currentPageNum]
        self.options = list(self.pages.values())[self.currentPageNum]

        if len(self.pages) > 1:
            if self.currentPageNum == len(self.pages) - 1:
                self.currentPageControls = self.lastPageControls
            elif self.currentPageNum == 0:
                self.currentPageControls = self.firstPageControls
            else:
                self.currentPageControls = self.midPageControls

        for optionEmoji in self.currentPageControls:
            self.options[optionEmoji] = self.currentPageControls[optionEmoji]


    async def nextPage(self):
        if self.currentPageNum == len(self.pages) - 1:
            raise RuntimeError("Attempted to nextPage while on the last page")
        self.currentPageNum += 1
        self.updateCurrentPage()
        await self.updateMessage(noRefreshOptions=True)
        if self.currentPageNum == len(self.pages) - 1:
            self.msg = await self.msg.channel.fetch_message(self.msg.id)
            await self.msg.remove_reaction(cfg.defaultEmojis.next.sendable, botState.client.user)
        if self.currentPageNum == 1:
            await self.msg.add_reaction(cfg.defaultEmojis.previous.sendable)


    async def previousPage(self):
        if self.currentPageNum == 0:
            raise RuntimeError("Attempted to previousPage while on the first page")
        self.currentPageNum -= 1
        self.updateCurrentPage()
        await self.updateMessage(noRefreshOptions=True)
        if self.currentPageNum == 0:
            self.msg = await self.msg.channel.fetch_message(self.msg.id)
            await self.msg.remove_reaction(cfg.defaultEmojis.previous.sendable, botState.client.user)
        if self.currentPageNum == len(self.pages) - 2:
            await self.msg.add_reaction(cfg.defaultEmojis.next.sendable)

    
    async def jumpToPage(self, pageNum : int):
        if pageNum < 0 or pageNum > len(self.pages) - 1:
            raise IndexError("Page number out of range: " + str(pageNum))
        if pageNum != self.currentPageNum:
            self.currentPageNum = pageNum
            self.updateCurrentPage()
            await self.updateMessage(noRefreshOptions=True)
            if len(self.pages) > 1:
                if self.currentPageNum == 0:
                    self.msg = await self.msg.channel.fetch_message(self.msg.id)
                    await self.msg.remove_reaction(cfg.defaultEmojis.previous.sendable, botState.client.user)
                if self.currentPageNum != len(self.pages) - 1:
<<<<<<< HEAD
                    await self.msg.add_reaction(cfg.defaultNextEmoji.sendable)


class MultiPageOptionPicker(PagedReactionMenu):
    def __init__(self, msg : Message, pages : Dict[Embed, Dict[lib.emojis.BasedEmoji, ReactionMenu.NonSaveableSelecterMenuOption]] = {}, 
                    timeout : TimedTask.TimedTask = None, targetMember : Member = None, targetRole : Role = None, owningBasedUser : basedUser.BasedUser = None):
        
        self.selectedOptions = {}
        for pageOptions in pages.values():
            for option in pageOptions.values():
                self.selectedOptions[option] = False

        for pageEmbed in pages:
            if cfg.defaultAcceptEmoji not in pages[pageEmbed]:
                pages[pageEmbed][cfg.defaultAcceptEmoji] = ReactionMenu.NonSaveableReactionMenuOption("Submit", cfg.defaultAcceptEmoji, self.delete, None)

            if cfg.defaultCancelEmoji not in pages[pageEmbed]:
                pages[pageEmbed][cfg.defaultCancelEmoji] = ReactionMenu.NonSaveableReactionMenuOption("Cancel Game", cfg.defaultCancelEmoji, expiryFunctions.deleteReactionMenu, msg.id)

            if cfg.spiralEmoji not in pages[pageEmbed]:
                pages[pageEmbed][cfg.spiralEmoji] = ReactionMenu.NonSaveableReactionMenuOption("Toggle All", cfg.spiralEmoji,
                                                                                                addFunc=ReactionMenu.selectorSelectAllOptions, addArgs=msg.id,
                                                                                                removeFunc=ReactionMenu.selectorDeselectAllOptions, removeArgs=msg.id)

        super().__init__(msg, pages=pages, timeout=timeout, targetMember=targetMember, targetRole=targetRole, owningBasedUser=owningBasedUser, noCancel=True)


    async def updateSelectionsField(self):
        newSelectedStr = ", ".join(option.name for option in self.selectedOptions if self.selectedOptions[option])
        newSelectedStr = newSelectedStr if newSelectedStr else "​"

        for pageEmbed in self.pages:
            for fieldIndex in range(len(pageEmbed.fields)):
                field = pageEmbed.fields[fieldIndex]
                if field.name == "Currently selected:":
                    pageEmbed.set_field_at(fieldIndex, name=field.name, value=newSelectedStr)
                break

        await self.updateMessage(noRefreshOptions=True)


class InvalidClosingReaction(Exception):
    def __init__(self, emoji, *args: object) -> None:
        self.emoji = emoji
        super().__init__(*args)



class InlinePagedReactionMenu(PagedReactionMenu):
    """A reaction menu that, instead of taking a list of options, takes a list of pages of options.
    """
    saveable = False
    
    def __init__(self, msg : Message, timeoutSeconds : int, pages : Dict[Embed, Dict[lib.emojis.BasedEmoji, ReactionMenu.ReactionMenuOption]] = {}, 
                    targetMember : Member = None, targetRole : Role = None, owningBasedUser : basedUser.BasedUser = None,
                    noCancel : bool = False, returnTriggers : List[lib.emojis.BasedEmoji] = [], anon: bool = False):
        """
        :param discord.Message msg: the message where this menu is embedded
        :param int timeoutSeconds: The number of seconds until this menu expires
        :param returnTriggers: List of menu options that trigger the returning of the menu (default [])
        :type returnTriggers: List[ReactionMenu.ReactionMenuOption]
        :param pages: A dictionary associating embeds with pages, where each page is a dictionary storing all options on that page and their behaviour (Default {})
        :type pages: dict[Embed, dict[lib.emojis.BasedEmoji, ReactionMenuOption]]
        :param discord.Member targetMember: The only discord.Member that is able to interact with this menu. All other reactions are ignored (Default None)
        :param discord.Role targetRole: In order to interact with this menu, users must possess this role. All other reactions are ignored (Default None)
        :param BasedUser owningBasedUser: The user who initiated this menu. No built in behaviour. (Default None)
        """
        super().__init__(msg, pages=pages, timeout=None, targetMember=targetMember, targetRole=targetRole, owningBasedUser=owningBasedUser, noCancel=noCancel, anon=anon)
        self.menuActive = True
        self.timeoutSeconds = timeoutSeconds
        self.returnTriggers = returnTriggers


    async def reactionClosesMenu(self, reactPL):
        # if reactPL.guild_id is None:
        #     user = botState.client.get_user(reactPL.user_id)
        # else:
        #     user = botState.client.get_guild(reactPL.guild_id).get_member(reactPL.user_id)
        #     if user is None:
        #         guild = await botState.client.fetch_guild(reactPL.guild_id)
        #         user = guild.get_member(reactPL.user_id)

        # emoji = lib.emojis.BasedEmoji.fromReaction(reactPL.emoji, rejectInvalid=True)

        _, user, emoji = await lib.discordUtil.reactionFromRaw(reactPL)

        if user is None:
            botState.logger.log(type(self).__name__, "reactionClosesMenu", "Failed to get user #" + str(reactPL.user_id), category="reactionMenus", eventType="USRFAIL")
            return False
        if emoji is None:
            botState.logger.log(type(self).__name__, "reactionClosesMenu", "Failed to get emoji: " + str(reactPL.emoji), category="reactionMenus", eventType="EMOJIFAIL")
            return False

        if emoji not in self.pages[self.currentPage]:
            return False

        if self.targetMember is not None and reactPL.user_id != self.targetMember.id:
            return False

        if self.targetRole is not None:
            if None in [reactPL.guild_id, user] or self.targetRole not in user.roles:
                return False
        
        return self.pages[self.currentPage][emoji] in self.returnTriggers


    def reactionValid(self, reactPL):
        if reactPL.guild_id is None:
            user = botState.client.get_user(reactPL.user_id)
        else:
            user = botState.client.get_guild(reactPL.guild_id).get_member(reactPL.user_id)
            # if user is None:
            #     guild = await botState.client.fetch_guild(reactPL.guild_id)
            #     user = guild.get_member(reactPL.user_id)

        emoji = lib.emojis.BasedEmoji.fromReaction(reactPL.emoji, rejectInvalid=True)


        # _, user, emoji = await lib.discordUtil.reactionFromRaw(reactPL)

        if user is None:
            botState.logger.log(type(self).__name__, "reactionClosesMenu", "Failed to get user #" + str(reactPL.user_id), category="reactionMenus", eventType="USRFAIL")
            return False
        if emoji is None:
            botState.logger.log(type(self).__name__, "reactionClosesMenu", "Failed to get emoji: " + str(reactPL.emoji), category="reactionMenus", eventType="EMOJIFAIL")
            return False

        if emoji not in self.pages[self.currentPage]:
            return False

        if self.targetMember is not None and reactPL.user_id != self.targetMember.id:
            return False

        if self.targetRole is not None:
            if None in [reactPL.guild_id, user] or self.targetRole not in user.roles:
                return False
        
        # if reactPL.event_type == "REACTION_ADD":
        #     await self.reactionAdded(emoji, user)
        # else:
        #     await self.reactionRemoved(emoji, user)

        return True


    async def doMenu(self):
        await self.updateMessage()
        timeoutLeft = self.timeoutSeconds
        
        while self.menuActive:
            try:
                prev = datetime.utcnow()
                reactPL = await lib.discordUtil.clientMultiWaitFor(["raw_reaction_add", "raw_reaction_remove"], timeoutLeft, check=self.reactionValid)
                _, user, emoji = await lib.discordUtil.reactionFromRaw(reactPL)
                if reactPL.event_type == "REACTION_ADD":
                    await self.reactionAdded(emoji, user)
                else:
                    await self.reactionRemoved(emoji, user)

                timeoutLeft -= (datetime.utcnow() - prev).seconds

                if await self.reactionClosesMenu(reactPL):
                    currentEmbed = self.currentPage
                    currentEmbed.set_footer(text="This menu has now expired.")
                    await self.msg.edit(embed=currentEmbed)
                    if emoji in self.pages[self.currentPage]:
                        return [self.pages[self.currentPage][emoji]]
                    raise InvalidClosingReaction(emoji)

            except asyncio.TimeoutError:
                await self.msg.edit(content="This menu has now expired. Please try the command again.")
                return []
=======
                    await self.msg.add_reaction(cfg.defaultEmojis.next.sendable)
>>>>>>> d1176602
<|MERGE_RESOLUTION|>--- conflicted
+++ resolved
@@ -42,9 +42,8 @@
         self.targetRole = targetRole
         self.owningBasedUser = owningBasedUser
 
-<<<<<<< HEAD
-        nextOption = ReactionMenu.NonSaveableReactionMenuOption("Next Page", cfg.defaultNextEmoji, self.nextPage, None)
-        prevOption = ReactionMenu.NonSaveableReactionMenuOption("Previous Page", cfg.defaultPreviousEmoji, self.previousPage, None)
+        nextOption = ReactionMenu.NonSaveableReactionMenuOption("Next Page", cfg.defaultEmojis.next, self.nextPage, None)
+        prevOption = ReactionMenu.NonSaveableReactionMenuOption("Previous Page", cfg.defaultEmojis.previous, self.previousPage, None)
 
         self.firstPageControls = {  cfg.defaultNextEmoji:      nextOption}
 
@@ -56,26 +55,9 @@
         self.onePageControls = {}
 
         if not noCancel:
-            cancelOption = ReactionMenu.NonSaveableReactionMenuOption("Close Menu", cfg.defaultCancelEmoji, self.delete, None)
+            cancelOption = ReactionMenu.NonSaveableReactionMenuOption("Close Menu", cfg.defaultEmojis.cancel, self.delete, None)
             for optionsDict in [self.firstPageControls, self.midPageControls, self.lastPageControls, self.onePageControls]:
                 optionsDict[cfg.defaultCancelEmoji] = cancelOption
-=======
-        nextOption = ReactionMenu.NonSaveableReactionMenuOption("Next Page", cfg.defaultEmojis.next, self.nextPage, None)
-        prevOption = ReactionMenu.NonSaveableReactionMenuOption("Previous Page", cfg.defaultEmojis.previous, self.previousPage, None)
-        cancelOption = ReactionMenu.NonSaveableReactionMenuOption("Close Menu", cfg.defaultEmojis.cancel, self.delete, None)
-
-        self.firstPageControls = {  cfg.defaultEmojis.cancel:    cancelOption,
-                                    cfg.defaultEmojis.next:      nextOption}
-
-        self.midPageControls = {    cfg.defaultEmojis.cancel:    cancelOption,
-                                    cfg.defaultEmojis.next:      nextOption,
-                                    cfg.defaultEmojis.previous:  prevOption}
-
-        self.lastPageControls = {   cfg.defaultEmojis.cancel:    cancelOption,
-                                    cfg.defaultEmojis.previous:  prevOption}
-
-        self.onePageControls = {    cfg.defaultEmojis.cancel:    cancelOption}
->>>>>>> d1176602
 
         if len(self.pages) == 1:
             self.currentPageControls = self.onePageControls
@@ -147,8 +129,7 @@
                     self.msg = await self.msg.channel.fetch_message(self.msg.id)
                     await self.msg.remove_reaction(cfg.defaultEmojis.previous.sendable, botState.client.user)
                 if self.currentPageNum != len(self.pages) - 1:
-<<<<<<< HEAD
-                    await self.msg.add_reaction(cfg.defaultNextEmoji.sendable)
+                    await self.msg.add_reaction(cfg.defaultEmojis.next.sendable)
 
 
 class MultiPageOptionPicker(PagedReactionMenu):
@@ -161,14 +142,14 @@
                 self.selectedOptions[option] = False
 
         for pageEmbed in pages:
-            if cfg.defaultAcceptEmoji not in pages[pageEmbed]:
-                pages[pageEmbed][cfg.defaultAcceptEmoji] = ReactionMenu.NonSaveableReactionMenuOption("Submit", cfg.defaultAcceptEmoji, self.delete, None)
-
-            if cfg.defaultCancelEmoji not in pages[pageEmbed]:
-                pages[pageEmbed][cfg.defaultCancelEmoji] = ReactionMenu.NonSaveableReactionMenuOption("Cancel Game", cfg.defaultCancelEmoji, expiryFunctions.deleteReactionMenu, msg.id)
-
-            if cfg.spiralEmoji not in pages[pageEmbed]:
-                pages[pageEmbed][cfg.spiralEmoji] = ReactionMenu.NonSaveableReactionMenuOption("Toggle All", cfg.spiralEmoji,
+            if cfg.defaultEmojis.accept not in pages[pageEmbed]:
+                pages[pageEmbed][cfg.defaultEmojis.accept] = ReactionMenu.NonSaveableReactionMenuOption("Submit", cfg.defaultEmojis.accept, self.delete, None)
+
+            if cfg.defaultEmojis.cancel not in pages[pageEmbed]:
+                pages[pageEmbed][cfg.defaultEmojis.cancel] = ReactionMenu.NonSaveableReactionMenuOption("Cancel Game", cfg.defaultEmojis.cancel, expiryFunctions.deleteReactionMenu, msg.id)
+
+            if cfg.defaultEmojis.cancel not in pages[pageEmbed]:
+                pages[pageEmbed][cfg.defaultEmojis.cancel] = ReactionMenu.NonSaveableReactionMenuOption("Toggle All", cfg.defaultEmojis.cancel,
                                                                                                 addFunc=ReactionMenu.selectorSelectAllOptions, addArgs=msg.id,
                                                                                                 removeFunc=ReactionMenu.selectorDeselectAllOptions, removeArgs=msg.id)
 
@@ -319,7 +300,4 @@
 
             except asyncio.TimeoutError:
                 await self.msg.edit(content="This menu has now expired. Please try the command again.")
-                return []
-=======
-                    await self.msg.add_reaction(cfg.defaultEmojis.next.sendable)
->>>>>>> d1176602
+                return []