--- conflicted
+++ resolved
@@ -50,13 +50,11 @@
 
         for react in menu.options:
             await menu.msg.remove_reaction(react.sendable, menu.msg.guild.me)
-<<<<<<< HEAD
+        
+        del botState.reactionMenusDB[menu.msg.id]
+    
     else:
         botState.logger.log("expiryFunctions", "removeEmbedAndOptions", "menu not in reactionMenusDB: " + str(menuID), category="reactionMenus", eventType="MENU_NOTFOUND")
-=======
-
-        del botState.reactionMenusDB[menu.msg.id]
->>>>>>> 8501930f
 
 
 async def markExpiredMenu(menuID: int):
@@ -86,7 +84,6 @@
 
     :param int menuID: The ID of the menu, corresponding with the discord ID of the menu's message
     """
-<<<<<<< HEAD
     if menuID in botState.reactionMenusDB:
         menu = botState.reactionMenusDB[menuID]
         menu.msg = await menu.msg.channel.fetch_message(menu.msg.id)
@@ -101,20 +98,6 @@
         await markExpiredMenu(menuID)
     else:
         botState.logger.log("expiryFunctions", "markExpiredMenuAndRemoveOptions", "menu not in reactionMenusDB: " + str(menuID), category="reactionMenus", eventType="MENU_NOTFOUND")
-=======
-    menu = botState.reactionMenusDB[menuID]
-    menu.msg = await menu.msg.channel.fetch_message(menu.msg.id)
-    try:
-        await menu.msg.clear_reactions()
-    except Forbidden:
-        for reaction in menu.msg.reactions:
-            try:
-                await reaction.remove(botState.client.user)
-            except (HTTPException, NotFound):
-                pass
-
-    await markExpiredMenu(menuID)
->>>>>>> 8501930f
 
 
 async def expireHelpMenu(menuID: int):
