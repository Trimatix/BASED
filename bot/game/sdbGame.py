--- conflicted
+++ resolved
@@ -93,11 +93,8 @@
         self.waitingForSubmissions = False
         self.submissionsProgress = None
         self.deckUpdater: DeckUpdateRegistry = None
-<<<<<<< HEAD
         self.bGuild = bGuild
-=======
         self.allowNewPlayers = True
->>>>>>> dafe209b
 
         # self.configOptions = []
         # self.configOptions.append(sdbGameConfig.SDBOwnerOption(self))
