import json
# from urllib import request
import random
from abc import ABC

<<<<<<< HEAD
from .. import lib
=======
from .. import botState
>>>>>>> 9cb8a5b3
from ..cfg import cfg


class SDBCard(ABC):
    def __init__(self, text, url):
        self.url = url
        self.text = text
        
    def isEmpty(self):
        return self.url == cfg.emptyCard


    def __str__(self):
        return self.url


class BlackCard(SDBCard):
    EMPTY_CARD = None

    def __init__(self, text, url, requiredWhiteCards):
        super().__init__(text, url)
        self.requiredWhiteCards = requiredWhiteCards


BlackCard.EMPTY_CARD = SDBCard("EMPTY", cfg.emptyBlackCard)


class WhiteCard(SDBCard):
    EMPTY_CARD = None
    SUBMITTED_CARD = None


WhiteCard.EMPTY_CARD = SDBCard("EMPTY", cfg.emptyWhiteCard)
WhiteCard.SUBMITTED_CARD = SDBCard("SUBMITTED", cfg.submittedWhiteCard)



class SDBExpansion:
    def __init__(self):
        self.white = []
        self.black = []


class SDBDeck:
<<<<<<< HEAD
    def __init__(self, metaPath):
        # deckMeta = json.load(request.urlopen(metaUrl))
        deckMeta = lib.jsonHandler.readJSON(metaPath)

=======
    def __init__(self, metaUrl):
        self.metaUrl = metaUrl


    async def init(self):
        async with botState.httpClient.get(self.metaUrl) as resp:
            # deckMeta = json.load(await resp.text())
            deckMeta = await resp.json()
        
        # deckMeta = json.load(request.urlopen(metaUrl))
>>>>>>> 9cb8a5b3
        if "expansions" not in deckMeta or deckMeta["expansions"] == {}:
            raise RuntimeError("Attempted to create an empty SDBDeck")

        self.expansionNames = list(deckMeta["expansions"].keys())
        self.cards = {expansion : SDBExpansion() for expansion in self.expansionNames}
        self.name = deckMeta["deck_name"]
        hasWhiteCards = False
        hasBlackCards = False

        for expansion in self.expansionNames:
            if "white" in deckMeta["expansions"][expansion]:
                for cardData in deckMeta["expansions"][expansion]["white"]:
                    self.cards[expansion].white.append(WhiteCard(cardData["text"], cardData["url"]))
            if "black" in deckMeta["expansions"][expansion]:
                for cardData in deckMeta["expansions"][expansion]["black"]:
                    self.cards[expansion].black.append(BlackCard(cardData["text"], cardData["url"], cardData["requiredWhiteCards"]))

            if not hasWhiteCards:
                hasWhiteCards = len(self.cards[expansion].white) != 0
            if not hasBlackCards:
                hasBlackCards = len(self.cards[expansion].black) != 0

        if not hasWhiteCards:
            raise RuntimeError("Attempted to create a deck with no white cards")
        elif not hasBlackCards:
            raise RuntimeError("Attempted to create a deck with no black cards")


    def randomWhite(self, expansions=[]):
        noWhiteCards = True
        for expansion in expansions:
            if len(self.cards[expansion].white) > 1:
                noWhiteCards = False
        if noWhiteCards:
            raise ValueError("No white cards in any of the given expansions: " + ", ".join(expansions))

        if expansions == []:
            expansions = self.expansionNames

        expansion = random.choice(expansions)
        while len(self.cards[expansion].white) == 0:
            expansion = random.choice(expansions)

        return random.choice(self.cards[expansion].white)
    

    def randomBlack(self, expansions=[]):
        noBlackCards = True
        for expansion in expansions:
            if len(self.cards[expansion].black) > 1:
                noBlackCards = False
        if noBlackCards:
            raise ValueError("No black cards in any of the given expansions: " + ", ".join(expansions))

        if expansions == []:
            expansions = self.expansionNames

        expansion = random.choice(expansions)
        while len(self.cards[expansion].black) == 0:
            expansion = random.choice(expansions)

        return random.choice(self.cards[expansion].black)<|MERGE_RESOLUTION|>--- conflicted
+++ resolved
@@ -3,11 +3,8 @@
 import random
 from abc import ABC
 
-<<<<<<< HEAD
 from .. import lib
-=======
 from .. import botState
->>>>>>> 9cb8a5b3
 from ..cfg import cfg
 
 
@@ -52,23 +49,10 @@
 
 
 class SDBDeck:
-<<<<<<< HEAD
     def __init__(self, metaPath):
         # deckMeta = json.load(request.urlopen(metaUrl))
         deckMeta = lib.jsonHandler.readJSON(metaPath)
 
-=======
-    def __init__(self, metaUrl):
-        self.metaUrl = metaUrl
-
-
-    async def init(self):
-        async with botState.httpClient.get(self.metaUrl) as resp:
-            # deckMeta = json.load(await resp.text())
-            deckMeta = await resp.json()
-        
-        # deckMeta = json.load(request.urlopen(metaUrl))
->>>>>>> 9cb8a5b3
         if "expansions" not in deckMeta or deckMeta["expansions"] == {}:
             raise RuntimeError("Attempted to create an empty SDBDeck")
 
