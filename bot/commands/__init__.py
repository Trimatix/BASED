# from ..commandsManager import heirarchicalCommandsDB
# from ..cfg import cfg
# import importlib

# commandsDB = heirarchicalCommandsDB.HeirarchicalCommandsDB(len(cfg.userAccessLevels))


# def loadCommands():
#     global commandsDB
#     commandsDB.clear()

<<<<<<< HEAD
    for modName in cfg.includedCommandModules:
        try:
            importlib.import_module(("" if modName.startswith(".") else ".") + modName, "bot.commands")
        except ImportError as e:
            if e == modName:
                raise ImportError("Unrecognised commands module in cfg.includedCommandModules. Please ensure the file exists, and spelling/capitalization are correct: '" + modName + "'")
            else:
                raise e
=======
#     for modName in cfg.includedCommandModules:
#         try:
#             importlib.import_module(("" if modName.startswith(".") else ".") + modName, "bot.commands")
#         except ImportError:
#             raise ImportError("Unrecognised commands module in cfg.includedCommandModules. \n" +
#                                 "Please ensure the file exists, and spelling/capitalization are correct: '" + modName + "'")
>>>>>>> 76ff67ea

#     return commandsDB<|MERGE_RESOLUTION|>--- conflicted
+++ resolved
@@ -9,22 +9,13 @@
 #     global commandsDB
 #     commandsDB.clear()
 
-<<<<<<< HEAD
-    for modName in cfg.includedCommandModules:
-        try:
-            importlib.import_module(("" if modName.startswith(".") else ".") + modName, "bot.commands")
-        except ImportError as e:
-            if e == modName:
-                raise ImportError("Unrecognised commands module in cfg.includedCommandModules. Please ensure the file exists, and spelling/capitalization are correct: '" + modName + "'")
-            else:
-                raise e
-=======
 #     for modName in cfg.includedCommandModules:
 #         try:
 #             importlib.import_module(("" if modName.startswith(".") else ".") + modName, "bot.commands")
-#         except ImportError:
-#             raise ImportError("Unrecognised commands module in cfg.includedCommandModules. \n" +
-#                                 "Please ensure the file exists, and spelling/capitalization are correct: '" + modName + "'")
->>>>>>> 76ff67ea
+#         except ImportError as e:
+#             if e == modName:
+#                 raise ImportError("Unrecognised commands module in cfg.includedCommandModules. Please ensure the file exists, and spelling/capitalization are correct: '" + modName + "'")
+#             else:
+#                 raise e
 
 #     return commandsDB