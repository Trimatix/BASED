<<<<<<< HEAD
#!/usr/bin/env python3
import bot

bot.bot.run()
=======
import sys
from bot.cfg.configurator import loadCfg

if len(sys.argv) > 1:
    loadCfg(sys.argv[1])

from bot import bot

status = bot.run()

sys.exit(status)
>>>>>>> d1176602
<|MERGE_RESOLUTION|>--- conflicted
+++ resolved
@@ -1,9 +1,3 @@
-<<<<<<< HEAD
-#!/usr/bin/env python3
-import bot
-
-bot.bot.run()
-=======
 import sys
 from bot.cfg.configurator import loadCfg
 
@@ -14,5 +8,4 @@
 
 status = bot.run()
 
-sys.exit(status)
->>>>>>> d1176602
+sys.exit(status)