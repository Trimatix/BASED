# Super Deck Breaker

<<<<<<< HEAD
BASED is a template project for creating advanced discord bots using python.

BASED includes complete implementations for task scheduling, object and database saving with JSON, per-guild command prefixing, and custom access level-based commands handling with help command auto-generation.

BASED also includes a handy and extraordinarily versatile reaction menu implementation, allowing per-menu type saving implementations, advanced per-option menu behaviour, and support for both 'inline' and 'passive' calling styles.

Much more to come, including a game-specific fork with pre-written item and inventory classes.

# How to Make a BASED App
To make use of BASED, fork this repository and build your bot directly over BASED, using `bot.bot` as your "main" file. This file is already working as is, with a connected client instance, dynamic commands importing and calling, scheduler and database initialization, and reactionMenu interaction using client events.
BASED is *not* a library, it is a *template* to be used as a starting point for your project.

Before your bot can be used, you will need to create an environment variable named `BASED_DC_TOKEN`, containing your discord bot's token.

In the future, this variable name will be configurable.

# How to Update Your BASED Fork
When new versions of BASED are released, assuming you have update checking enabled in `cfg.BASED_checkForUpdates`, you will be notified via console.
To update your BASED fork, create a pull request from the master branch of this repository into your fork.
Beware: conflicts are likely in this merge, especially if you have renamed BASED files, classes, functions or variables.

README unfinished.
=======
A BASED discord bot allowing players to create custom card decks, to play a game inspired by Cards Against Humanity.
>>>>>>> f2f4fd03
<|MERGE_RESOLUTION|>--- conflicted
+++ resolved
@@ -1,28 +1,3 @@
 # Super Deck Breaker
 
-<<<<<<< HEAD
-BASED is a template project for creating advanced discord bots using python.
-
-BASED includes complete implementations for task scheduling, object and database saving with JSON, per-guild command prefixing, and custom access level-based commands handling with help command auto-generation.
-
-BASED also includes a handy and extraordinarily versatile reaction menu implementation, allowing per-menu type saving implementations, advanced per-option menu behaviour, and support for both 'inline' and 'passive' calling styles.
-
-Much more to come, including a game-specific fork with pre-written item and inventory classes.
-
-# How to Make a BASED App
-To make use of BASED, fork this repository and build your bot directly over BASED, using `bot.bot` as your "main" file. This file is already working as is, with a connected client instance, dynamic commands importing and calling, scheduler and database initialization, and reactionMenu interaction using client events.
-BASED is *not* a library, it is a *template* to be used as a starting point for your project.
-
-Before your bot can be used, you will need to create an environment variable named `BASED_DC_TOKEN`, containing your discord bot's token.
-
-In the future, this variable name will be configurable.
-
-# How to Update Your BASED Fork
-When new versions of BASED are released, assuming you have update checking enabled in `cfg.BASED_checkForUpdates`, you will be notified via console.
-To update your BASED fork, create a pull request from the master branch of this repository into your fork.
-Beware: conflicts are likely in this merge, especially if you have renamed BASED files, classes, functions or variables.
-
-README unfinished.
-=======
-A BASED discord bot allowing players to create custom card decks, to play a game inspired by Cards Against Humanity.
->>>>>>> f2f4fd03
+A BASED discord bot allowing players to create custom card decks, to play a game inspired by Cards Against Humanity.